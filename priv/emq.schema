%%-*- mode: erlang -*-
%% EMQ R2.3 config mapping

%%--------------------------------------------------------------------
%% Cluster
%%--------------------------------------------------------------------

%% @doc Cluster name
{mapping, "cluster.name", "ekka.cluster_name", [
  {default, emqcl},
  {datatype, atom}
]}.

%% @doc Cluster discovery
{mapping, "cluster.discovery", "ekka.cluster_discovery", [
  {default, manual},
  {datatype, atom}
]}.

%% @doc Clean down node from the cluster
{mapping, "cluster.autoclean", "ekka.cluster_autoclean", [
  {datatype, {duration, ms}}
]}.

%% @doc Cluster autoheal
{mapping, "cluster.autoheal", "ekka.cluster_autoheal", [
  {datatype, flag},
  {default, off}
]}.

%%--------------------------------------------------------------------
%% Cluster by static node list

{mapping, "cluster.static.seeds", "ekka.cluster_discovery", [
  {datatype, string}
]}.

%%--------------------------------------------------------------------
%% Cluster by UDP Multicast

{mapping, "cluster.mcast.addr", "ekka.cluster_discovery", [
  {default, "239.192.0.1"},
  {datatype, string}
]}.

{mapping, "cluster.mcast.ports", "ekka.cluster_discovery", [
  {default, "4369"},
  {datatype, string}
]}.

{mapping, "cluster.mcast.iface", "ekka.cluster_discovery", [
  {datatype, string},
  {default, "0.0.0.0"}
]}.

{mapping, "cluster.mcast.ttl", "ekka.cluster_discovery", [
  {datatype, integer},
  {default, 255}
]}.

{mapping, "cluster.mcast.loop", "ekka.cluster_discovery", [
  {datatype, flag},
  {default, on}
]}.

{mapping, "cluster.mcast.sndbuf", "ekka.cluster_discovery", [
  {datatype, bytesize},
  {default, "16KB"}
]}.

{mapping, "cluster.mcast.recbuf", "ekka.cluster_discovery", [
  {datatype, bytesize},
  {default, "16KB"}
]}.

{mapping, "cluster.mcast.buffer", "ekka.cluster_discovery", [
  {datatype, bytesize},
  {default, "32KB"}
]}.

%%--------------------------------------------------------------------
%% Cluster by DNS A Record

{mapping, "cluster.dns.name", "ekka.cluster_discovery", [
  {datatype, string}
]}.

{mapping, "cluster.dns.app", "ekka.cluster_discovery", [
  {datatype, string}
]}.

%%--------------------------------------------------------------------
%% Cluster using etcd

{mapping, "cluster.etcd.server", "ekka.cluster_discovery", [
  {datatype, string}
]}.

{mapping, "cluster.etcd.prefix", "ekka.cluster_discovery", [
  {datatype, string}
]}.

{mapping, "cluster.etcd.node_ttl", "ekka.cluster_discovery", [
  {datatype, {duration, ms}},
  {default, "1m"}
]}.

%%--------------------------------------------------------------------
%% Cluster on K8s

{mapping, "cluster.k8s.apiserver", "ekka.cluster_discovery", [
  {datatype, string}
]}.

{mapping, "cluster.k8s.service_name", "ekka.cluster_discovery", [
  {datatype, string}
]}.

{mapping, "cluster.k8s.address_type", "ekka.cluster_discovery", [
  {datatype, {enum, [ip, dns]}}
]}.

{mapping, "cluster.k8s.app_name", "ekka.cluster_discovery", [
  {datatype, string}
]}.

{translation, "ekka.cluster_discovery", fun(Conf) ->
  Strategy = cuttlefish:conf_get("cluster.discovery", Conf),
  Filter  = fun(Opts) -> [{K, V} || {K, V} <- Opts, V =/= undefined] end,
  IpPort = fun(S) ->
             [Addr, Port] = string:tokens(S, ":"),
             {ok, Ip} = inet:parse_address(Addr),
             {Ip, Port}
           end,
  Options = fun(static) ->
                 [{seeds, [list_to_atom(S) || S <- string:tokens(cuttlefish:conf_get("cluster.static.seeds", Conf, ""), ",")]}];
               (mcast) ->
                 {ok, Addr} = inet:parse_address(cuttlefish:conf_get("cluster.mcast.addr", Conf)),
                 {ok, Iface} = inet:parse_address(cuttlefish:conf_get("cluster.mcast.iface", Conf)),
                 Ports = [list_to_integer(S) || S <- string:tokens(cuttlefish:conf_get("cluster.mcast.ports", Conf), ",")],
                 [{addr, Addr}, {ports, Ports}, {iface, Iface},
                  {ttl, cuttlefish:conf_get("cluster.mcast.ttl", Conf, 1)},
                  {loop, cuttlefish:conf_get("cluster.mcast.loop", Conf, true)}];
               (dns) ->
                 [{name, cuttlefish:conf_get("cluster.dns.name", Conf)},
                  {app, cuttlefish:conf_get("cluster.dns.app", Conf)}];
               (etcd) ->
                 [{server, string:tokens(cuttlefish:conf_get("cluster.etcd.server", Conf), ",")},
                  {prefix, cuttlefish:conf_get("cluster.etcd.prefix", Conf, "emqcl")},
                  {node_ttl, cuttlefish:conf_get("cluster.etcd.node_ttl", Conf, 60)}];
               (k8s) ->
                 [{apiserver, cuttlefish:conf_get("cluster.k8s.apiserver", Conf)},
                  {service_name, cuttlefish:conf_get("cluster.k8s.service_name", Conf)},
                  {address_type, cuttlefish:conf_get("cluster.k8s.address_type", Conf, ip)},
                  {app_name, cuttlefish:conf_get("cluster.k8s.app_name", Conf)}];
               (manual) ->
                 [ ]
            end,
  {Strategy, Filter(Options(Strategy))}
end}.

%%--------------------------------------------------------------------
%% Erlang Node
%%--------------------------------------------------------------------

%% @doc Erlang node name
{mapping, "node.name", "vm_args.-name", [
  {default, "emq@127.0.0.1"}
]}.

%% @doc The erlang distributed protocol
{mapping, "node.proto_dist", "vm_args.-proto_dist", [
  %%{default, "inet_tcp"}
]}.

%% @doc Secret cookie for distributed erlang node
{mapping, "node.cookie", "vm_args.-setcookie", [
  {default, "emqsecretcookie"}
]}.

%% @doc SMP Support
{mapping, "node.smp", "vm_args.-smp", [
  {default, auto},
  {datatype, {enum, [enable, auto, disable]}},
  hidden
]}.

%% @doc http://erlang.org/doc/man/heart.html
{mapping, "node.heartbeat", "vm_args.-heart", [
  {datatype, flag},
  hidden
]}.

{translation, "vm_args.-heart", fun(Conf) ->
    case cuttlefish:conf_get("node.heartbeat", Conf) of
        true  -> "";
        false -> cuttlefish:invalid("should be 'on' or comment the line!")
    end
end}.

%% @doc Enable Kernel Poll
{mapping, "node.kernel_poll", "vm_args.+K", [
  {default, on},
  {datatype, flag},
  hidden
]}.

%% @doc More information at: http://erlang.org/doc/man/erl.html
{mapping, "node.async_threads", "vm_args.+A", [
  {default, 64},
  {datatype, integer},
  {validators, ["range:0-1024"]}
]}.

%% @doc Erlang Process Limit
{mapping, "node.process_limit", "vm_args.+P", [
  {datatype, integer},
  {default, 256000},
  hidden
]}.

%% Note: OTP R15 and earlier uses -env ERL_MAX_PORTS, R16+ uses +Q
%% @doc The number of concurrent ports/sockets
%% Valid range is 1024-134217727
{mapping, "node.max_ports",
  cuttlefish:otp("R16", "vm_args.+Q", "vm_args.-env ERL_MAX_PORTS"), [
  {default, 262144},
  {datatype, integer},
  {validators, ["range4ports"]}
]}.

{validator, "range4ports", "must be 1024 to 134217727",
 fun(X) -> X >= 1024 andalso X =< 134217727 end}.

%% @doc http://www.erlang.org/doc/man/erl.html#%2bzdbbl
{mapping, "node.dist_buffer_size", "vm_args.+zdbbl", [
  {datatype, bytesize},
  {commented, "32MB"},
  hidden,
  {validators, ["zdbbl_range"]}
]}.

{translation, "vm_args.+zdbbl",
 fun(Conf) ->
  ZDBBL = cuttlefish:conf_get("node.dist_buffer_size", Conf, undefined),
  case ZDBBL of
    undefined -> undefined;
    X when is_integer(X) -> cuttlefish_util:ceiling(X / 1024); %% Bytes to Kilobytes;
    _ -> undefined
  end
 end
}.

{validator, "zdbbl_range", "must be between 1KB and 2097151KB",
 fun(ZDBBL) ->
  %% 2097151KB = 2147482624
  ZDBBL >= 1024 andalso ZDBBL =< 2147482624
 end
}.

%% @doc http://www.erlang.org/doc/man/erlang.html#system_flag-2
{mapping, "node.fullsweep_after", "vm_args.-env ERL_FULLSWEEP_AFTER", [
  {default, 1000},
  {datatype, integer},
  hidden,
  {validators, ["positive_integer"]}
]}.

{validator, "positive_integer", "must be a positive integer",
  fun(X) -> X >= 0 end}.

%% Note: OTP R15 and earlier uses -env ERL_MAX_ETS_TABLES,
%% R16+ uses +e
%% @doc The ETS table limit
{mapping, "node.max_ets_tables",
  cuttlefish:otp("R16", "vm_args.+e", "vm_args.-env ERL_MAX_ETS_TABLES"), [
  {default, 256000},
  {datatype, integer},
  hidden
]}.

%% @doc Set the location of crash dumps
{mapping, "node.crash_dump", "vm_args.-env ERL_CRASH_DUMP", [
  {default, "{{crash_dump}}"},
  {datatype, file},
  hidden
]}.

%% @doc http://www.erlang.org/doc/man/kernel_app.html#net_ticktime
{mapping, "node.dist_net_ticktime", "vm_args.-kernel net_ticktime", [
  {commented, 60},
  {datatype, integer},
  hidden
]}.

%% @doc http://www.erlang.org/doc/man/kernel_app.html
{mapping, "node.dist_listen_min", "kernel.inet_dist_listen_min", [
  {commented, 6369},
  {datatype, integer},
  hidden
]}.

%% @see node.dist_listen_min
{mapping, "node.dist_listen_max", "kernel.inet_dist_listen_max", [
  {commented, 6369},
  {datatype, integer},
  hidden
]}.

%%--------------------------------------------------------------------
%% Log
%%--------------------------------------------------------------------

{mapping, "log.dir", "lager.log_dir", [
  {default, "log"},
  {datatype, string}
]}.

{mapping, "log.console", "lager.handlers", [
  {default, file},
  {datatype, {enum, [off, file, console, both]}}
]}.

{mapping, "log.console.level", "lager.handlers", [
  {default, info},
  {datatype, {enum, [debug, info, notice, warning, error, critical, alert, emergency, none]}}
]}.

{mapping, "log.console.file", "lager.handlers", [
  {default, "log/console.log"},
  {datatype, file}
]}.

{mapping, "log.console.size", "lager.handlers", [
  {default, 10485760},
  {datatype, integer}
]}.

{mapping, "log.console.count", "lager.handlers", [
  {default, 5},
  {datatype, integer}
]}.

{mapping, "log.info.file", "lager.handlers", [
  {datatype, file}
]}.

{mapping, "log.info.size", "lager.handlers", [
  {default, 10485760},
  {datatype, integer}
]}.

{mapping, "log.info.count", "lager.handlers", [
  {default, 5},
  {datatype, integer}
]}.

{mapping, "log.error.file", "lager.handlers", [
  {default, "log/error.log"},
  {datatype, file}
]}.

{mapping, "log.error.size", "lager.handlers", [
  {default, 10485760},
  {datatype, integer}
]}.

{mapping, "log.error.count", "lager.handlers", [
  {default, 5},
  {datatype, integer}
]}.

{mapping, "log.error.redirect", "lager.error_logger_redirect", [
  {default, on},
  {datatype, flag},
  hidden
]}.

{mapping, "log.error.messages_per_second", "lager.error_logger_hwm", [
  {default, 1000},
  {datatype, integer},
  hidden
]}.

{translation,
 "lager.handlers",
 fun(Conf) ->
    ErrorHandler = case cuttlefish:conf_get("log.error.file", Conf, undefined) of
      undefined -> [];
      ErrorFilename -> [{lager_file_backend, [{file, ErrorFilename},
                                              {level, error},
                                              {size, cuttlefish:conf_get("log.error.size", Conf)},
                                              {date, "$D0"},
                                              {count, cuttlefish:conf_get("log.error.count", Conf)}]}]
    end,

    InfoHandler = case cuttlefish:conf_get("log.info.file", Conf, undefined) of
      undefined -> [];
      InfoFilename -> [{lager_file_backend, [{file, InfoFilename},
                                             {level, info},
                                             {size, cuttlefish:conf_get("log.info.size", Conf)},
                                             {date, "$D0"},
                                             {count, cuttlefish:conf_get("log.info.count", Conf)}]}]
    end,

    ConsoleLogLevel = cuttlefish:conf_get("log.console.level", Conf),
    ConsoleLogFile = cuttlefish:conf_get("log.console.file", Conf),

    ConsoleHandler = {lager_console_backend, ConsoleLogLevel},
    ConsoleFileHandler = {lager_file_backend, [{file, ConsoleLogFile},
                                               {level, ConsoleLogLevel},
                                               {size, cuttlefish:conf_get("log.console.size", Conf)},
                                               {date, "$D0"},
                                               {count, cuttlefish:conf_get("log.console.count", Conf)}]},

    ConsoleHandlers = case cuttlefish:conf_get("log.console", Conf) of
      off -> [];
      file -> [ConsoleFileHandler];
      console -> [ConsoleHandler];
      both -> [ConsoleHandler, ConsoleFileHandler];
      _ -> []
    end,
<<<<<<< HEAD

    ConsoleHandlers ++ ErrorHandler ++ InfoHandler
=======
    SyslogHandler = case cuttlefish:conf_get("log.syslog", Conf) of
      false -> [];
      true  -> [{lager_syslog_backend,
                  [cuttlefish:conf_get("log.syslog.identity", Conf),
                   cuttlefish:conf_get("log.syslog.facility", Conf),
                   cuttlefish:conf_get("log.syslog.level", Conf)]}]
    end,
    ConsoleHandlers ++ ErrorHandler ++ InfoHandler ++ SyslogHandler
>>>>>>> 4af821ed
  end
}.

{mapping, "log.crash", "lager.crash_log", [
  {default, on},
  {datatype, flag}
]}.

{mapping, "log.crash.file", "lager.crash_log", [
  {default, "log/crash.log"},
  {datatype, file}
]}.

{translation,
 "lager.crash_log",
 fun(Conf) ->
     case cuttlefish:conf_get("log.crash", Conf) of
         false -> undefined;
         _ ->
             cuttlefish:conf_get("log.crash.file", Conf, "./log/crash.log")
     end
 end}.

{mapping, "sasl", "sasl.sasl_error_logger", [
  {default, off},
  {datatype, flag},
  hidden
]}.

%%--------------------------------------------------------------------
%% Allow Anonymous and Default ACL
%%--------------------------------------------------------------------

%% @doc Allow Anonymous
{mapping, "mqtt.allow_anonymous", "emqttd.allow_anonymous", [
  {default, false},
  {datatype, {enum, [true, false]}}
]}.

%% @doc ACL nomatch
{mapping, "mqtt.acl_nomatch", "emqttd.acl_nomatch", [
  {default, allow},
  {datatype, {enum, [allow, deny]}}
]}.

%% @doc Default ACL File
{mapping, "mqtt.acl_file", "emqttd.acl_file", [
  {datatype, string},
  hidden
]}.

%% @doc Cache ACL for PUBLISH
{mapping, "mqtt.cache_acl", "emqttd.cache_acl", [
  {default, true},
  {datatype, {enum, [true, false]}}
]}.

%%--------------------------------------------------------------------
%% MQTT Protocol
%%--------------------------------------------------------------------

%% @doc Set the Max ClientId Length Allowed.
{mapping, "mqtt.max_clientid_len", "emqttd.protocol", [
  {default, 1024},
  {datatype, integer}
]}.

%% @doc Max Packet Size Allowed, 64K by default.
{mapping, "mqtt.max_packet_size", "emqttd.protocol", [
  {default, "64KB"},
  {datatype, bytesize}
]}.

%% @doc Keepalive backoff
{mapping, "mqtt.keepalive_backoff", "emqttd.protocol", [
  {default, 1.25},
  {datatype, float}
]}.

{translation, "emqttd.protocol", fun(Conf) ->
  [{max_clientid_len, cuttlefish:conf_get("mqtt.max_clientid_len", Conf)},
   {max_packet_size, cuttlefish:conf_get("mqtt.max_packet_size", Conf)},
   {keepalive_backoff, cuttlefish:conf_get("mqtt.keepalive_backoff", Conf)}]
end}.

{mapping, "mqtt.websocket_protocol_header", "emqttd.websocket_protocol_header", [
  {default, on},
  {datatype, flag}
]}.

%%--------------------------------------------------------------------
%% MQTT Connection
%%--------------------------------------------------------------------

%% @doc Force the client to GC: integer
{mapping, "mqtt.conn.force_gc_count", "emqttd.conn_force_gc_count", [
  {datatype, integer}
]}.

%%--------------------------------------------------------------------
%% MQTT Client
%%--------------------------------------------------------------------

%% @doc Max Publish Rate of Message
{mapping, "mqtt.client.max_publish_rate", "emqttd.client", [
  {default, 0},
  {datatype, integer}
]}.

%% @doc Client Idle Timeout.
{mapping, "mqtt.client.idle_timeout", "emqttd.client", [
  {default, "30s"},
  {datatype, {duration, ms}}
]}.

%% @doc Enable Stats of Client.
{mapping, "mqtt.client.enable_stats", "emqttd.client", [
  {default, off},
  {datatype, flag}
]}.

{translation, "emqttd.client", fun(Conf) ->
  [{max_publish_rate, cuttlefish:conf_get("mqtt.client.max_publish_rate", Conf)},
   {client_idle_timeout, cuttlefish:conf_get("mqtt.client.idle_timeout", Conf)},
   {client_enable_stats, cuttlefish:conf_get("mqtt.client.enable_stats", Conf)}]
end}.

%%--------------------------------------------------------------------
%% MQTT Session
%%--------------------------------------------------------------------

%% @doc Max Number of Subscriptions Allowed
{mapping, "mqtt.session.max_subscriptions", "emqttd.session", [
  {default, 0},
  {datatype, integer}
]}.

%% @doc Upgrade QoS?
{mapping, "mqtt.session.upgrade_qos", "emqttd.session", [
  {default, off},
  {datatype, flag}
]}.

%% @doc Max number of QoS 1 and 2 messages that can be “inflight” at one time.
%% 0 means no limit
{mapping, "mqtt.session.max_inflight", "emqttd.session", [
  {default, 100},
  {datatype, integer}
]}.

%% @doc Retry interval for redelivering QoS1/2 messages.
{mapping, "mqtt.session.retry_interval", "emqttd.session", [
  {default, "20s"},
  {datatype, {duration, ms}}
]}.

%% @doc Max Packets that Awaiting PUBREL, 0 means no limit
{mapping, "mqtt.session.max_awaiting_rel", "emqttd.session", [
  {default, 0},
  {datatype, integer}
]}.

%% @doc Awaiting PUBREL Timeout
{mapping, "mqtt.session.await_rel_timeout", "emqttd.session", [
  {default, "20s"},
  {datatype, {duration, ms}}
]}.

%% @doc Enable Stats
{mapping, "mqtt.session.enable_stats", "emqttd.session", [
  {default, off},
  {datatype, flag}
]}.

%% @doc Session Expiry Interval
{mapping, "mqtt.session.expiry_interval", "emqttd.session", [
  {default, "2h"},
  {datatype, {duration, ms}}
]}.

%% @doc Ignore message from self publish
{mapping, "mqtt.session.ignore_loop_deliver", "emqttd.session", [
  {default, false},
  {datatype, {enum, [true, false]}}
]}.

{translation, "emqttd.session", fun(Conf) ->
  [{max_subscriptions, cuttlefish:conf_get("mqtt.session.max_subscriptions", Conf)},
   {upgrade_qos,       cuttlefish:conf_get("mqtt.session.upgrade_qos", Conf)},
   {max_inflight,      cuttlefish:conf_get("mqtt.session.max_inflight", Conf)},
   {retry_interval,    cuttlefish:conf_get("mqtt.session.retry_interval", Conf)},
   {max_awaiting_rel,  cuttlefish:conf_get("mqtt.session.max_awaiting_rel", Conf)},
   {await_rel_timeout, cuttlefish:conf_get("mqtt.session.await_rel_timeout", Conf)},
   {enable_stats,      cuttlefish:conf_get("mqtt.session.enable_stats", Conf)},
   {expiry_interval,   cuttlefish:conf_get("mqtt.session.expiry_interval", Conf)},
   {ignore_loop_deliver, cuttlefish:conf_get("mqtt.session.ignore_loop_deliver", Conf)}]
end}.

%%--------------------------------------------------------------------
%% MQTT MQueue
%%--------------------------------------------------------------------

%% @doc Type: simple | priority
{mapping, "mqtt.mqueue.type", "emqttd.mqueue", [
  {default, simple},
  {datatype, atom}
]}.

%% @doc Topic Priority: 0~255, Default is 0
{mapping, "mqtt.mqueue.priority", "emqttd.mqueue", [
  {default, ""},
  {datatype, string}
]}.

%% @doc Max queue length. Enqueued messages when persistent client disconnected, or inflight window is full. 0 means no limit.
{mapping, "mqtt.mqueue.max_length", "emqttd.mqueue", [
  {default, 0},
  {datatype, integer}
]}.

%% @doc Low-water mark of queued messages
{mapping, "mqtt.mqueue.low_watermark", "emqttd.mqueue", [
  {default, "20%"},
  {datatype, {percent, float}}
]}.

%% @doc High-water mark of queued messages
{mapping, "mqtt.mqueue.high_watermark", "emqttd.mqueue", [
  {default, "60%"},
  {datatype, {percent, float}}
]}.

%% @doc Queue Qos0 messages?
{mapping, "mqtt.mqueue.store_qos0", "emqttd.mqueue", [
  {default, true},
  {datatype, {enum, [true, false]}}
]}.

{translation, "emqttd.mqueue", fun(Conf) ->
  Opts = [{type, cuttlefish:conf_get("mqtt.mqueue.type", Conf, simple)},
          {max_length, cuttlefish:conf_get("mqtt.mqueue.max_length", Conf)},
          {low_watermark, cuttlefish:conf_get("mqtt.mqueue.low_watermark", Conf)},
          {high_watermark, cuttlefish:conf_get("mqtt.mqueue.high_watermark", Conf)},
          {store_qos0, cuttlefish:conf_get("mqtt.mqueue.store_qos0", Conf)}],
  case cuttlefish:conf_get("mqtt.mqueue.priority", Conf) of
    undefined -> Opts;
    V         -> [{priority,
                   [begin [T, P] = string:tokens(S, "="),
                          {T, list_to_integer(P)}
                    end || S <- string:tokens(V, ",")]} | Opts]
  end
end}.

%%--------------------------------------------------------------------
%% MQTT Broker
%%--------------------------------------------------------------------

{mapping, "mqtt.broker.sys_interval", "emqttd.broker_sys_interval", [
  {datatype, {duration, ms}},
  {default, "1m"}
]}.

%%--------------------------------------------------------------------
%% MQTT PubSub
%%--------------------------------------------------------------------

{mapping, "mqtt.pubsub.pool_size", "emqttd.pubsub", [
  {default, 8},
  {datatype, integer}
]}.

{mapping, "mqtt.pubsub.async", "emqttd.pubsub", [
  {default, true},
  {datatype, {enum, [true, false]}}
]}.

{translation, "emqttd.pubsub", fun(Conf) ->
  [{pool_size, cuttlefish:conf_get("mqtt.pubsub.pool_size", Conf)},
   {async, cuttlefish:conf_get("mqtt.pubsub.async", Conf)}]
end}.

%%--------------------------------------------------------------------
%% MQTT Bridge
%%--------------------------------------------------------------------

{mapping, "mqtt.bridge.max_queue_len", "emqttd.bridge", [
  {default, 10000},
  {datatype, integer}
]}.

{mapping, "mqtt.bridge.ping_down_interval", "emqttd.bridge", [
  {datatype, {duration, ms}},
  {default, "1s"}
]}.

{translation, "emqttd.bridge", fun(Conf) ->
  [{max_queue_len, cuttlefish:conf_get("mqtt.bridge.max_queue_len", Conf)},
   {ping_down_interval, cuttlefish:conf_get("mqtt.bridge.ping_down_interval", Conf)}]
end}.

%%-------------------------------------------------------------------
%% MQTT Plugins
%%-------------------------------------------------------------------

{mapping, "mqtt.plugins.etc_dir", "emqttd.plugins_etc_dir", [
  {datatype, string}
]}.

{mapping, "mqtt.plugins.loaded_file", "emqttd.plugins_loaded_file", [
  {datatype, string}
]}.

%%--------------------------------------------------------------------
%% MQTT Listeners
%%--------------------------------------------------------------------

%%--------------------------------------------------------------------
%% TCP Listeners

{mapping, "listener.tcp.$name", "emqttd.listeners", [
  {datatype, [integer, ip]}
]}.

{mapping, "listener.tcp.$name.acceptors", "emqttd.listeners", [
  {default, 8},
  {datatype, integer}
]}.

{mapping, "listener.tcp.$name.max_clients", "emqttd.listeners", [
  {default, 1024},
  {datatype, integer}
]}.

{mapping, "listener.tcp.$name.zone", "emqttd.listeners", [
  {datatype, string}
]}.

{mapping, "listener.tcp.$name.mountpoint", "emqttd.listeners", [
  {datatype, string}
]}.

{mapping, "listener.tcp.$name.rate_limit", "emqttd.listeners", [
  {default, undefined},
  {datatype, string}
]}.

{mapping, "listener.tcp.$name.access.$id", "emqttd.listeners", [
  {datatype, string}
]}.

{mapping, "listener.tcp.$name.proxy_protocol", "emqttd.listeners", [
  {datatype, flag}
]}.

{mapping, "listener.tcp.$name.proxy_protocol_timeout", "emqttd.listeners", [
  {datatype, {duration, ms}}
]}.

{mapping, "listener.tcp.$name.peer_cert_as_username", "emqttd.listeners", [
  {datatype, {enum, [cn, dn]}}
]}.

{mapping, "listener.tcp.$name.backlog", "emqttd.listeners", [
  {datatype, integer},
  {default, 1024}
]}.

{mapping, "listener.tcp.$name.send_timeout", "emqttd.listeners", [
  {datatype, {duration, ms}},
  {default, "15s"}
]}.

{mapping, "listener.tcp.$name.send_timeout_close", "emqttd.listeners", [
  {datatype, flag},
  {default, on}
]}.

{mapping, "listener.tcp.$name.recbuf", "emqttd.listeners", [
  {datatype, bytesize},
  hidden
]}.

{mapping, "listener.tcp.$name.sndbuf", "emqttd.listeners", [
  {datatype, bytesize},
  hidden
]}.

{mapping, "listener.tcp.$name.buffer", "emqttd.listeners", [
  {datatype, bytesize},
  hidden
]}.

{mapping, "listener.tcp.$name.tune_buffer", "emqttd.listeners", [
  {datatype, flag},
  hidden
]}.

{mapping, "listener.tcp.$name.nodelay", "emqttd.listeners", [
  {datatype, {enum, [true, false]}},
  hidden
]}.

{mapping, "listener.tcp.$name.reuseaddr", "emqttd.listeners", [
  {datatype, {enum, [true, false]}},
  hidden
]}.

%%--------------------------------------------------------------------
%% SSL Listeners

{mapping, "listener.ssl.$name", "emqttd.listeners", [
  {datatype, [integer, ip]}
]}.

{mapping, "listener.ssl.$name.acceptors", "emqttd.listeners", [
  {default, 8},
  {datatype, integer}
]}.

{mapping, "listener.ssl.$name.max_clients", "emqttd.listeners", [
  {default, 1024},
  {datatype, integer}
]}.

{mapping, "listener.ssl.$name.zone", "emqttd.listeners", [
  {datatype, string}
]}.

{mapping, "listener.ssl.$name.mountpoint", "emqttd.listeners", [
  {datatype, string}
]}.

{mapping, "listener.ssl.$name.rate_limit", "emqttd.listeners", [
  {default, undefined},
  {datatype, string}
]}.

{mapping, "listener.ssl.$name.access.$id", "emqttd.listeners", [
  {datatype, string}
]}.

{mapping, "listener.ssl.$name.proxy_protocol", "emqttd.listeners", [
  {datatype, flag}
]}.

{mapping, "listener.ssl.$name.proxy_protocol_timeout", "emqttd.listeners", [
  {datatype, {duration, ms}}
]}.

{mapping, "listener.ssl.$name.backlog", "emqttd.listeners", [
  {default, 1024},
  {datatype, integer}
]}.

{mapping, "listener.ssl.$name.send_timeout", "emqttd.listeners", [
  {datatype, {duration, ms}},
  {default, "15s"}
]}.

{mapping, "listener.ssl.$name.send_timeout_close", "emqttd.listeners", [
  {datatype, flag},
  {default, on}
]}.

{mapping, "listener.ssl.$name.recbuf", "emqttd.listeners", [
  {datatype, bytesize},
  hidden
]}.

{mapping, "listener.ssl.$name.sndbuf", "emqttd.listeners", [
  {datatype, bytesize},
  hidden
]}.

{mapping, "listener.ssl.$name.buffer", "emqttd.listeners", [
  {datatype, bytesize},
  hidden
]}.

{mapping, "listener.ssl.$name.tune_buffer", "emqttd.listeners", [
  {datatype, flag},
  hidden
]}.

{mapping, "listener.ssl.$name.nodelay", "emqttd.listeners", [
  {datatype, {enum, [true, false]}},
  hidden
]}.

{mapping, "listener.ssl.$name.reuseaddr", "emqttd.listeners", [
  {datatype, {enum, [true, false]}},
  hidden
]}.

{mapping, "listener.ssl.$name.tls_versions", "emqttd.listeners", [
  {datatype, string}
]}.

{mapping, "listener.ssl.$name.ciphers", "emqttd.listeners", [
  {datatype, string}
]}.

{mapping, "listener.ssl.$name.handshake_timeout", "emqttd.listeners", [
  {default, "15s"},
  {datatype, {duration, ms}}
]}.

{mapping, "listener.ssl.$name.dhfile", "emqttd.listeners", [
  {datatype, string}
]}.

{mapping, "listener.ssl.$name.keyfile", "emqttd.listeners", [
  {datatype, string}
]}.

{mapping, "listener.ssl.$name.certfile", "emqttd.listeners", [
  {datatype, string}
]}.

{mapping, "listener.ssl.$name.cacertfile", "emqttd.listeners", [
  {datatype, string}
]}.

{mapping, "listener.ssl.$name.verify", "emqttd.listeners", [
  {datatype, atom}
]}.

{mapping, "listener.ssl.$name.fail_if_no_peer_cert", "emqttd.listeners", [
  {datatype, {enum, [true, false]}}
]}.

{mapping, "listener.ssl.$name.secure_renegotiate", "emqttd.listeners", [
  {datatype, flag}
]}.

{mapping, "listener.ssl.$name.reuse_sessions", "emqttd.listeners", [
  {default, on},
  {datatype, flag}
]}.

{mapping, "listener.ssl.$name.honor_cipher_order", "emqttd.listeners", [
  {datatype, flag}
]}.

{mapping, "listener.ssl.$name.peer_cert_as_username", "emqttd.listeners", [
  {datatype, {enum, [cn, dn]}}
]}.

%%--------------------------------------------------------------------
%% MQTT/WebSocket Listeners

{mapping, "listener.ws.$name", "emqttd.listeners", [
  {datatype, [integer, ip]}
]}.

{mapping, "listener.ws.$name.acceptors", "emqttd.listeners", [
  {default, 8},
  {datatype, integer}
]}.

{mapping, "listener.ws.$name.max_clients", "emqttd.listeners", [
  {default, 1024},
  {datatype, integer}
]}.

{mapping, "listener.ws.$name.rate_limit", "emqttd.listeners", [
  {datatype, string}
]}.

{mapping, "listener.ws.$name.zone", "emqttd.listeners", [
  {datatype, string}
]}.

{mapping, "listener.ws.$name.mountpoint", "emqttd.listeners", [
  {datatype, string}
]}.

{mapping, "listener.ws.$name.access.$id", "emqttd.listeners", [
  {datatype, string}
]}.

{mapping, "listener.ws.$name.proxy_address_header", "emqttd.listeners", [
  {datatype, string},
  hidden
]}.

{mapping, "listener.ws.$name.proxy_port_header", "emqttd.listeners", [
  {datatype, string},
  hidden
]}.

{mapping, "listener.ws.$name.proxy_protocol", "emqttd.listeners", [
  {datatype, flag}
]}.

{mapping, "listener.ws.$name.proxy_protocol_timeout", "emqttd.listeners", [
  {datatype, {duration, ms}}
]}.

{mapping, "listener.ws.$name.backlog", "emqttd.listeners", [
  {default, 1024},
  {datatype, integer}
]}.

{mapping, "listener.ws.$name.send_timeout", "emqttd.listeners", [
  {datatype, {duration, ms}},
  {default, "15s"}
]}.

{mapping, "listener.ws.$name.send_timeout_close", "emqttd.listeners", [
  {datatype, flag},
  {default, on}
]}.

{mapping, "listener.ws.$name.recbuf", "emqttd.listeners", [
  {datatype, bytesize},
  hidden
]}.

{mapping, "listener.ws.$name.sndbuf", "emqttd.listeners", [
  {datatype, bytesize},
  hidden
]}.

{mapping, "listener.ws.$name.buffer", "emqttd.listeners", [
  {datatype, bytesize},
  hidden
]}.

{mapping, "listener.ws.$name.tune_buffer", "emqttd.listeners", [
  {datatype, flag},
  hidden
]}.

{mapping, "listener.ws.$name.nodelay", "emqttd.listeners", [
  {datatype, {enum, [true, false]}},
  hidden
]}.

{mapping, "listener.ws.$name.reuseaddr", "emqttd.listeners", [
  {datatype, {enum, [true, false]}},
  hidden
]}.

%%--------------------------------------------------------------------
%% MQTT/WebSocket/SSL Listeners

{mapping, "listener.wss.$name", "emqttd.listeners", [
  {datatype, [integer, ip]}
]}.

{mapping, "listener.wss.$name.acceptors", "emqttd.listeners", [
  {default, 8},
  {datatype, integer}
]}.

{mapping, "listener.wss.$name.max_clients", "emqttd.listeners", [
  {default, 1024},
  {datatype, integer}
]}.

{mapping, "listener.wss.$name.zone", "emqttd.listeners", [
  {datatype, string}
]}.

{mapping, "listener.wss.$name.mountpoint", "emqttd.listeners", [
  {datatype, string}
]}.

{mapping, "listener.wss.$name.rate_limit", "emqttd.listeners", [
  {datatype, string}
]}.

{mapping, "listener.wss.$name.access.$id", "emqttd.listeners", [
  {datatype, string}
]}.

{mapping, "listener.wss.$name.proxy_address_header", "emqttd.listeners", [
  {datatype, string},
  hidden
]}.

{mapping, "listener.wss.$name.proxy_port_header", "emqttd.listeners", [
  {datatype, string},
  hidden
]}.

{mapping, "listener.wss.$name.proxy_protocol", "emqttd.listeners", [
  {datatype, flag}
]}.

{mapping, "listener.wss.$name.proxy_protocol_timeout", "emqttd.listeners", [
  {datatype, {duration, ms}}
]}.

{mapping, "listener.wss.$name.backlog", "emqttd.listeners", [
  {default, 1024},
  {datatype, integer}
]}.

{mapping, "listener.wss.$name.send_timeout", "emqttd.listeners", [
  {datatype, {duration, ms}},
  {default, "15s"}
]}.

{mapping, "listener.wss.$name.send_timeout_close", "emqttd.listeners", [
  {datatype, flag},
  {default, on}
]}.

{mapping, "listener.wss.$name.recbuf", "emqttd.listeners", [
  {datatype, bytesize},
  hidden
]}.

{mapping, "listener.wss.$name.sndbuf", "emqttd.listeners", [
  {datatype, bytesize},
  hidden
]}.

{mapping, "listener.wss.$name.buffer", "emqttd.listeners", [
  {datatype, bytesize},
  hidden
]}.

{mapping, "listener.wss.$name.tune_buffer", "emqttd.listeners", [
  {datatype, flag},
  hidden
]}.

{mapping, "listener.wss.$name.nodelay", "emqttd.listeners", [
  {datatype, {enum, [true, false]}},
  hidden
]}.

{mapping, "listener.wss.$name.reuseaddr", "emqttd.listeners", [
  {datatype, {enum, [true, false]}},
  hidden
]}.

{mapping, "listener.wss.$name.tls_versions", "emqttd.listeners", [
  {datatype, string}
]}.

{mapping, "listener.wss.$name.ciphers", "emqttd.listeners", [
  {datatype, string}
]}.

{mapping, "listener.wss.$name.handshake_timeout", "emqttd.listeners", [
  {default, "15s"},
  {datatype, {duration, ms}}
]}.

{mapping, "listener.wss.$name.keyfile", "emqttd.listeners", [
  {datatype, string}
]}.

{mapping, "listener.wss.$name.certfile", "emqttd.listeners", [
  {datatype, string}
]}.

{mapping, "listener.wss.$name.cacertfile", "emqttd.listeners", [
  {datatype, string}
]}.

{mapping, "listener.wss.$name.verify", "emqttd.listeners", [
  {datatype, atom}
]}.

{mapping, "listener.wss.$name.fail_if_no_peer_cert", "emqttd.listeners", [
  {datatype, {enum, [true, false]}}
]}.

{mapping, "listener.wss.$name.secure_renegotiate", "emqttd.listeners", [
  {datatype, flag}
]}.

{mapping, "listener.wss.$name.reuse_sessions", "emqttd.listeners", [
  {default, on},
  {datatype, flag}
]}.

{mapping, "listener.wss.$name.honor_cipher_order", "emqttd.listeners", [
  {datatype, flag}
]}.

{mapping, "listener.wss.$name.peer_cert_as_username", "emqttd.listeners", [
  {datatype, {enum, [cn, dn]}}
]}.

{translation, "emqttd.listeners", fun(Conf) ->

    Filter  = fun(Opts) -> [{K, V} || {K, V} <- Opts, V =/= undefined] end,

    Atom = fun(undefined) -> undefined; (S) -> list_to_atom(S) end,

    Access = fun(S) ->
                 [A, CIDR] = string:tokens(S, " "),
                 {list_to_atom(A), case CIDR of "all" -> all; _ -> CIDR end}
             end,

    AccOpts = fun(Prefix) ->
                  case cuttlefish_variable:filter_by_prefix(Prefix ++ ".access", Conf) of
                      [] -> [];
                      Rules -> [{access, [Access(Rule) || {_, Rule} <- Rules]}]
                  end
              end,

    MountPoint = fun(undefined) -> undefined; (S) -> list_to_binary(S) end,

    ConnOpts = fun(Prefix) ->
                   Filter([{zone, Atom(cuttlefish:conf_get(Prefix ++ ".zone", Conf, undefined))},
                           {rate_limit, cuttlefish:conf_get(Prefix ++ ".rate_limit", Conf, undefined)},
                           {proxy_protocol, cuttlefish:conf_get(Prefix ++ ".proxy_protocol", Conf, undefined)},
                           {proxy_protocol_timeout, cuttlefish:conf_get(Prefix ++ ".proxy_protocol_timeout", Conf, undefined)},
                           {mountpoint, MountPoint(cuttlefish:conf_get(Prefix ++ ".mountpoint", Conf, undefined))},
                           {peer_cert_as_username, cuttlefish:conf_get(Prefix ++ ".peer_cert_as_username", Conf, undefined)},
                           {proxy_port_header, cuttlefish:conf_get(Prefix ++ ".proxy_port_header", Conf, undefined)},
                           {proxy_address_header, cuttlefish:conf_get(Prefix ++ ".proxy_address_header", Conf, undefined)}])
               end,

    LisOpts = fun(Prefix) ->
                  Filter([{acceptors,   cuttlefish:conf_get(Prefix ++ ".acceptors", Conf)},
                          {max_clients, cuttlefish:conf_get(Prefix ++ ".max_clients", Conf)},
                          {tune_buffer, cuttlefish:conf_get(Prefix ++ ".tune_buffer", Conf, undefined)} | AccOpts(Prefix)])
              end,
    TcpOpts = fun(Prefix) ->
                   Filter([{backlog, cuttlefish:conf_get(Prefix ++ ".backlog", Conf, undefined)},
                           {send_timeout, cuttlefish:conf_get(Prefix ++ ".send_timeout", Conf, undefined)},
                           {send_timeout_close, cuttlefish:conf_get(Prefix ++ ".send_timeout_close", Conf, undefined)},
                           {recbuf,  cuttlefish:conf_get(Prefix ++ ".recbuf", Conf, undefined)},
                           {sndbuf,  cuttlefish:conf_get(Prefix ++ ".sndbuf", Conf, undefined)},
                           {buffer,  cuttlefish:conf_get(Prefix ++ ".buffer", Conf, undefined)},
                           {nodelay, cuttlefish:conf_get(Prefix ++ ".nodelay", Conf, true)},
                           {reuseaddr, cuttlefish:conf_get(Prefix ++ ".reuseaddr", Conf, true)}])
              end,

    SplitFun = fun(undefined) -> undefined; (S) -> string:tokens(S, ",") end,

    SslOpts = fun(Prefix) ->
                 Versions = case SplitFun(cuttlefish:conf_get(Prefix ++ ".tls_versions", Conf, undefined)) of
                                undefined -> undefined;
                                L -> [list_to_atom(V) || V <- L]
                            end,
                  Filter([{versions, Versions},
                          {ciphers, SplitFun(cuttlefish:conf_get(Prefix ++ ".ciphers", Conf, undefined))},
                          {handshake_timeout, cuttlefish:conf_get(Prefix ++ ".handshake_timeout", Conf, undefined)},
                          {dhfile, cuttlefish:conf_get(Prefix ++ ".dhfile", Conf, undefined)},
                          {keyfile,    cuttlefish:conf_get(Prefix ++ ".keyfile", Conf, undefined)},
                          {certfile,   cuttlefish:conf_get(Prefix ++ ".certfile", Conf, undefined)},
                          {cacertfile, cuttlefish:conf_get(Prefix ++ ".cacertfile", Conf, undefined)},
                          {verify,     cuttlefish:conf_get(Prefix ++ ".verify", Conf, undefined)},
                          {fail_if_no_peer_cert, cuttlefish:conf_get(Prefix ++ ".fail_if_no_peer_cert", Conf, undefined)},
                          {secure_renegotiate, cuttlefish:conf_get(Prefix ++ ".secure_renegotiate", Conf, undefined)},
                          {reuse_sessions, cuttlefish:conf_get(Prefix ++ ".reuse_sessions", Conf, undefined)},
                          {honor_cipher_order, cuttlefish:conf_get(Prefix ++ ".honor_cipher_order", Conf, undefined)}])
              end,

    TcpListeners = fun(Type, Name) ->
                       Prefix = string:join(["listener", Type, Name], "."),
                       case cuttlefish:conf_get(Prefix, Conf, undefined) of
                           undefined ->
                               [];
                           ListenOn ->
                               [{Atom(Type), ListenOn, [{connopts, ConnOpts(Prefix)},
                                                        {sockopts, TcpOpts(Prefix)} | LisOpts(Prefix)]}]
                       end
                   end,

    SslListeners = fun(Type, Name) ->
                       Prefix = string:join(["listener", Type, Name], "."),
                       case cuttlefish:conf_get(Prefix, Conf, undefined) of
                           undefined ->
                               [];
                           ListenOn ->
                               [{Atom(Type), ListenOn, [{connopts, ConnOpts(Prefix)},
                                                        {sockopts, TcpOpts(Prefix)},
                                                        {sslopts, SslOpts(Prefix)} | LisOpts(Prefix)]}]
                       end
                   end,

    ApiListeners = fun(Type, Name) ->
                       Prefix = string:join(["listener", Type, Name], "."),
                       case cuttlefish:conf_get(Prefix, Conf, undefined) of
                           undefined ->
                               [];
                           ListenOn ->
                               SslOpts1 = case SslOpts(Prefix) of
                                        [] -> [];
                                        SslOpts0 -> [{sslopts, SslOpts0}]
                                      end,
                               [{Atom(Type), ListenOn, [{connopts, ConnOpts(Prefix)},
                                                        {sockopts, TcpOpts(Prefix)}| LisOpts(Prefix)] ++ SslOpts1}]
                       end
                   end,


    lists:flatten([TcpListeners(Type, Name) || {["listener", Type, Name], ListenOn}
                                               <- cuttlefish_variable:filter_by_prefix("listener.tcp", Conf)
                                               ++ cuttlefish_variable:filter_by_prefix("listener.ws", Conf)]
                  ++
                  [SslListeners(Type, Name) || {["listener", Type, Name], ListenOn}
                                               <- cuttlefish_variable:filter_by_prefix("listener.ssl", Conf)
                                               ++ cuttlefish_variable:filter_by_prefix("listener.wss", Conf)]
                  ++
                  [ApiListeners(Type, Name) || {["listener", Type, Name], ListenOn}
                                               <- cuttlefish_variable:filter_by_prefix("listener.api", Conf)])
end}.

%%--------------------------------------------------------------------
%% MQTT REST API Listeners

{mapping, "listener.api.$name", "emqttd.listeners", [
  {datatype, [integer, ip]}
]}.

{mapping, "listener.api.$name.acceptors", "emqttd.listeners", [
  {default, 8},
  {datatype, integer}
]}.

{mapping, "listener.api.$name.max_clients", "emqttd.listeners", [
  {default, 1024},
  {datatype, integer}
]}.

{mapping, "listener.api.$name.rate_limit", "emqttd.listeners", [
  {datatype, string}
]}.

{mapping, "listener.api.$name.access.$id", "emqttd.listeners", [
  {datatype, string}
]}.

{mapping, "listener.api.$name.backlog", "emqttd.listeners", [
  {default, 1024},
  {datatype, integer}
]}.

{mapping, "listener.api.$name.send_timeout", "emqttd.listeners", [
  {datatype, {duration, ms}},
  {default, "15s"}
]}.

{mapping, "listener.api.$name.send_timeout_close", "emqttd.listeners", [
  {datatype, flag},
  {default, on}
]}.

{mapping, "listener.api.$name.recbuf", "emqttd.listeners", [
  {datatype, bytesize},
  hidden
]}.

{mapping, "listener.api.$name.sndbuf", "emqttd.listeners", [
  {datatype, bytesize},
  hidden
]}.

{mapping, "listener.api.$name.buffer", "emqttd.listeners", [
  {datatype, bytesize},
  hidden
]}.

{mapping, "listener.api.$name.tune_buffer", "emqttd.listeners", [
  {datatype, flag},
  hidden
]}.

{mapping, "listener.api.$name.nodelay", "emqttd.listeners", [
  {datatype, {enum, [true, false]}},
  hidden
]}.

{mapping, "listener.api.$name.reuseaddr", "emqttd.listeners", [
  {datatype, {enum, [true, false]}},
  hidden
]}.

{mapping, "listener.api.$name.handshake_timeout", "emqttd.listeners", [
  {datatype, {duration, ms}}
]}.

{mapping, "listener.api.$name.keyfile", "emqttd.listeners", [
  {datatype, string}
]}.

{mapping, "listener.api.$name.certfile", "emqttd.listeners", [
  {datatype, string}
]}.

{mapping, "listener.api.$name.cacertfile", "emqttd.listeners", [
  {datatype, string}
]}.

{mapping, "listener.api.$name.verify", "emqttd.listeners", [
  {datatype, atom}
]}.

{mapping, "listener.api.$name.fail_if_no_peer_cert", "emqttd.listeners", [
  {datatype, {enum, [true, false]}}
]}.

%%--------------------------------------------------------------------
%% System Monitor
%%--------------------------------------------------------------------

%% @doc Long GC, don't monitor in production mode for:
%% https://github.com/erlang/otp/blob/feb45017da36be78d4c5784d758ede619fa7bfd3/erts/emulator/beam/erl_gc.c#L421
{mapping, "sysmon.long_gc", "emqttd.sysmon", [
  {default, false},
  {datatype, {enum, [true, false]}}
]}.

%% @doc Long Schedule(ms)
{mapping, "sysmon.long_schedule", "emqttd.sysmon", [
  {default, 1000},
  {datatype, integer}
]}.

%% @doc Large Heap
{mapping, "sysmon.large_heap", "emqttd.sysmon", [
  {default, "8MB"},
  {datatype, bytesize}
]}.

%% @doc Monitor Busy Port
{mapping, "sysmon.busy_port", "emqttd.sysmon", [
  {default, false},
  {datatype, {enum, [true, false]}}
]}.

%% @doc Monitor Busy Dist Port
{mapping, "sysmon.busy_dist_port", "emqttd.sysmon", [
  {default, true},
  {datatype, {enum, [true, false]}}
]}.

{translation, "emqttd.sysmon", fun(Conf) ->
    [{long_gc, cuttlefish:conf_get("sysmon.long_gc", Conf)},
     {long_schedule, cuttlefish:conf_get("sysmon.long_schedule", Conf)},
     {large_heap, cuttlefish:conf_get("sysmon.large_heap", Conf)},
     {busy_port, cuttlefish:conf_get("sysmon.busy_port", Conf)},
     {busy_dist_port, cuttlefish:conf_get("sysmon.busy_dist_port", Conf)}]
end}.
<|MERGE_RESOLUTION|>--- conflicted
+++ resolved
@@ -420,19 +420,7 @@
       both -> [ConsoleHandler, ConsoleFileHandler];
       _ -> []
     end,
-<<<<<<< HEAD
-
     ConsoleHandlers ++ ErrorHandler ++ InfoHandler
-=======
-    SyslogHandler = case cuttlefish:conf_get("log.syslog", Conf) of
-      false -> [];
-      true  -> [{lager_syslog_backend,
-                  [cuttlefish:conf_get("log.syslog.identity", Conf),
-                   cuttlefish:conf_get("log.syslog.facility", Conf),
-                   cuttlefish:conf_get("log.syslog.level", Conf)]}]
-    end,
-    ConsoleHandlers ++ ErrorHandler ++ InfoHandler ++ SyslogHandler
->>>>>>> 4af821ed
   end
 }.
 
